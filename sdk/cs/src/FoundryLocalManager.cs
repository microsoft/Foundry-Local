﻿// --------------------------------------------------------------------------------------------------------------------
// <copyright company="Microsoft">
//   Copyright (c) Microsoft. All rights reserved.
// </copyright>
// --------------------------------------------------------------------------------------------------------------------

namespace Microsoft.AI.Foundry.Local;

using System;
using System.Collections.Generic;
using System.Diagnostics;
using System.Globalization;
using System.Linq;
using System.Net.Http.Json;
using System.Net.Mime;
using System.Reflection;
using System.Runtime.InteropServices;
using System.Text;
using System.Text.Json;
using System.Text.Json.Serialization;
using System.Text.RegularExpressions;
using System.Threading;
using System.Threading.Tasks;

[JsonConverter(typeof(JsonStringEnumConverter<DeviceType>))]
public enum DeviceType
{
    CPU,
    GPU,
    NPU,
    Invalid
}


public partial class FoundryLocalManager : IDisposable, IAsyncDisposable
{
    private Uri? _serviceUri;
    private HttpClient? _serviceClient;
    private List<ModelInfo>? _catalogModels;
    private static readonly string AssemblyVersion = typeof(FoundryLocalManager).Assembly.GetName().Version?.ToString() ?? "unknown";

    // Gets the service URI
    public Uri ServiceUri => _serviceUri ?? throw new InvalidOperationException("Service URI is not set. Call StartServiceAsync() first.");

    // Get the endpoint for model control
    public Uri Endpoint => new(ServiceUri, "/v1");

    // Retrieves the current API key to use
    public string ApiKey { get; internal set; } = "OPENAI_API_KEY";

    // Sees if the service is already running
    public bool IsServiceRunning => _serviceUri != null;

<<<<<<< HEAD
    public FoundryLocalManager()
    {
        var preferredOrder = new List<ExecutionProvider>
        {
            ExecutionProvider.QNNExecutionProvider,
            ExecutionProvider.CUDAExecutionProvider,
            ExecutionProvider.CPUExecutionProvider,
            ExecutionProvider.WebGpuExecutionProvider
        };

        if (!RuntimeInformation.IsOSPlatform(OSPlatform.Windows))
        {
            preferredOrder.Remove(ExecutionProvider.CPUExecutionProvider);
            preferredOrder.Add(ExecutionProvider.CPUExecutionProvider);
        }

        _priorityMap = preferredOrder
            .Select((provider, index) => new { provider, index })
            .ToDictionary(x => x.provider, x => x.index);
    }

    public async Task<ModelInfo> StartModelAsync(string aliasOrModelId, CancellationToken ct = default)
    {
        await StartServiceAsync(ct);
        var modelInfo = await GetModelInfoAsync(aliasOrModelId, ct)
                ?? throw new InvalidOperationException($"Model {aliasOrModelId} not found in catalog.");
        await DownloadModelAsync(modelInfo.ModelId, ct: ct);
        await LoadModelAsync(aliasOrModelId, ct: ct);
        return modelInfo;
=======
    public static async Task<FoundryLocalManager> StartModelAsync(string aliasOrModelId, DeviceType? device = null, CancellationToken ct = default)
    {
        var manager = new FoundryLocalManager();
        try
        {
            await manager.StartServiceAsync(ct);
            var modelInfo = await manager.GetModelInfoAsync(aliasOrModelId, device, ct)
                ?? throw new InvalidOperationException($"Model {aliasOrModelId} not found in catalog.");
            await manager.DownloadModelAsync(modelInfo.ModelId,  device: device, token: null, force: false,ct: ct);
            await manager.LoadModelAsync(aliasOrModelId, device: device, ct: ct);
            return manager;
        }
        catch
        {
            manager.Dispose();
            throw;
        }
>>>>>>> 992c4ee7
    }

    public async Task StartServiceAsync(CancellationToken ct = default)
    {
        if (_serviceUri == null)
        {
            _serviceUri = await EnsureServiceRunning(ct);
            _serviceClient = new HttpClient
            {
                BaseAddress = _serviceUri,
                // set the timeout to 2 hours (for downloading large models)
                Timeout = TimeSpan.FromSeconds(7200)
            };

            _serviceClient.DefaultRequestHeaders.UserAgent.ParseAdd($"foundry-local-cs-sdk/{AssemblyVersion}");
        }
    }

    public async Task StopServiceAsync(CancellationToken ct = default)
    {
        if (_serviceUri != null)
        {
            await InvokeFoundry("service stop", ct);
            _serviceUri = null;
            _serviceClient = null;
        }
    }

    public void Dispose()
    {
        _serviceClient?.Dispose();
        GC.SuppressFinalize(this); // Ensures that the finalizer is not called for this object.
    }

    public async ValueTask DisposeAsync()
    {
        if (_serviceClient is IAsyncDisposable asyncDisposable)
        {
            await asyncDisposable.DisposeAsync();
        }
        else
        {
            _serviceClient?.Dispose();
        }

        GC.SuppressFinalize(this); // Ensures that the finalizer is not called for this object.
    }

    public async Task<List<ModelInfo>> ListCatalogModelsAsync(CancellationToken ct = default)
    {
        if (_catalogModels == null)
        {
            await StartServiceAsync(ct);
            var results = await _serviceClient!.GetAsync("/foundry/list", ct);
            var jsonResponse = await results.Content.ReadAsStringAsync(ct);
            var models = JsonSerializer.Deserialize(jsonResponse, ModelGenerationContext.Default.ListModelInfo);
            _catalogModels = models ?? [];

            // override ep to cuda for generic-gpu models if cuda is available
            bool hasCuda = _catalogModels.Any(m => m.Runtime.ExecutionProvider == "CUDAExecutionProvider");
            if (hasCuda)
            {
                foreach (var m in _catalogModels)
                {
                    if (m.ModelId.Contains("-generic-gpu:", StringComparison.OrdinalIgnoreCase))
                    {
                        m.EpOverride = "cuda";
                    }
                }
            }
        }

        return _catalogModels;
    }

    public void RefreshCatalog()
    {
        _catalogModels = null;
    }

    public async Task<ModelInfo?> GetModelInfoAsync(string aliasOrModelId, DeviceType? device = null, CancellationToken ct = default)
    {
        var catalog = await ListCatalogModelsAsync(ct);
        if (catalog.Count == 0 || string.IsNullOrWhiteSpace(aliasOrModelId))
        {
            return null;
        }

        // 1) Try to match by full ID exactly (with or without ':' for backwards compatibility)
        var exact = catalog.FirstOrDefault(m =>
            m.ModelId.Equals(aliasOrModelId, StringComparison.OrdinalIgnoreCase));
        if (exact != null)
        {
            return exact;
        }

        // 2) Try to match by ID prefix "<id>:" and pick the highest version
        string prefix = aliasOrModelId + ":";
        int bestVersion = -1;
        ModelInfo? best = null;
        foreach (var m in catalog)
        {
            if (m.ModelId.StartsWith(prefix, StringComparison.OrdinalIgnoreCase))
            {
                var v = GetVersion(m.ModelId);
                if (v > bestVersion)
                {
                    bestVersion = v;
                    best = m;
                }
            }
        }
        if (best != null) return best;

        // 3) Match by alias, optionally filtered by device
        var aliasMatches = catalog.Where(m =>
            !string.IsNullOrEmpty(m.Alias) &&
            m.Alias.Equals(aliasOrModelId, StringComparison.OrdinalIgnoreCase));

        if (device is not null)
        {
            aliasMatches = aliasMatches.Where(m => m.Runtime.DeviceType == device);
        }

        // Catalog/list is assumed pre-sorted by service:
        // NPU → non-generic-GPU → generic-GPU → non-generic-CPU → CPU
        var candidate = aliasMatches.FirstOrDefault();
        if (candidate == null) return null;

        // Windows-only fallback: if candidate is generic-GPU and has NO EpOverride, prefer CPU alias if available
        if (RuntimeInformation.IsOSPlatform(OSPlatform.Windows) &&
            candidate.ModelId.Contains("-generic-gpu:", StringComparison.OrdinalIgnoreCase) &&
            string.IsNullOrEmpty(candidate.EpOverride))
        {
            var cpuFallback = catalog.FirstOrDefault(m =>
                !string.IsNullOrEmpty(m.Alias) &&
                m.Alias.Equals(aliasOrModelId, StringComparison.OrdinalIgnoreCase) &&
                m.Runtime.DeviceType == DeviceType.CPU);
            if (cpuFallback != null)
            {
                candidate = cpuFallback;
            }
        }

        return candidate;
    }

    public async Task<string> GetCacheLocationAsync(CancellationToken ct = default)
    {
        await StartServiceAsync(ct);
        var response = await _serviceClient!.GetAsync("/openai/status", ct);
        var json = await response.Content.ReadAsStringAsync(ct);
        var jsonDocument = JsonDocument.Parse(json);
        return jsonDocument.RootElement.GetProperty("modelDirPath").GetString()
            ?? throw new InvalidOperationException("Model directory path not found in response.");
    }

    public async Task<List<ModelInfo>> ListCachedModelsAsync(CancellationToken ct = default)
    {
        await StartServiceAsync(ct);
        var results = await _serviceClient!.GetAsync("/openai/models", ct);
        var jsonResponse = await results.Content.ReadAsStringAsync(ct);
        var modelIds = JsonSerializer.Deserialize<string[]>(jsonResponse) ?? [];
        return await FetchModelInfosAsync(modelIds, ct);
    }

    public async Task<ModelInfo?> DownloadModelAsync(string aliasOrModelId, DeviceType? device = null, string? token = null, bool? force = false, CancellationToken ct = default)
    {
        var modelInfo = await GetModelInfoAsync(aliasOrModelId, device, ct)
            ?? throw new InvalidOperationException($"Model {aliasOrModelId} not found in catalog.");
        var localModels = await ListCachedModelsAsync(ct);
        if (localModels.Any(MatchAliasOrId(aliasOrModelId)) && !force.GetValueOrDefault(false))
        {
            return modelInfo;
        }

        var request = new DownloadRequest
        {
            Model = new DownloadRequest.ModelInfo
            {
                Name = modelInfo.ModelId,
                Uri = modelInfo.Uri,
                Publisher = modelInfo.Publisher,
                ProviderType = modelInfo.ProviderType + "Local",
                PromptTemplate = modelInfo.PromptTemplate
            },
            Token = token ?? "",
            IgnorePipeReport = true
        };

        var response = await _serviceClient!.PostAsJsonAsync("/openai/download", request, ct);
        response.EnsureSuccessStatusCode();
        var responseBody = await response.Content.ReadAsStringAsync(ct);

        // Find the last '{' to get the start of the JSON object
        var jsonStart = responseBody.LastIndexOf('{');
        if (jsonStart == -1)
        {
            throw new InvalidOperationException("No JSON object found in response.");
        }

        var jsonPart = responseBody[jsonStart..];

        // Parse the JSON part
        using var jsonDoc = JsonDocument.Parse(jsonPart);
        var success = jsonDoc.RootElement.GetProperty("success").GetBoolean();
        var errorMessage = jsonDoc.RootElement.GetProperty("errorMessage").GetString();

        if (!success)
        {
            throw new InvalidOperationException($"Failed to download model: {errorMessage}");
        }

        return modelInfo;
    }

    public async Task<bool> IsModelUpgradeableAsync(string aliasOrModelId, DeviceType? device = null, CancellationToken ct = default)
    {
        var modelInfo = await GetLatestModelInfoAsync(aliasOrModelId, device, ct);
        if (modelInfo == null)
        {
            return false; // Model not found in the catalog
        }

        var latestVersion = GetVersion(modelInfo.ModelId);
        if (latestVersion == -1)
        {
            return false; // Invalid version format in model ID
        }

        var cachedModels = await ListCachedModelsAsync(ct);
        foreach (var cachedModel in cachedModels)
        {
            if (cachedModel.ModelId.Equals(modelInfo.ModelId, StringComparison.OrdinalIgnoreCase) &&
                GetVersion(cachedModel.ModelId) == latestVersion)
            {
                // Cached model is already at latest version
                return false;
            }
        }

        // Latest version not in cache - upgrade available
        return true;

    }

    public async Task<ModelInfo?> UpgradeModelAsync(string aliasOrModelId, DeviceType? device = null, string? token = null, CancellationToken ct = default)
    {
        // Get the latest model info; throw if not found
        var modelInfo = await GetLatestModelInfoAsync(aliasOrModelId, device, ct)
            ?? throw new ArgumentException($"Model '{aliasOrModelId}' was not found in the catalog.");

        // Attempt to download the model
        try
        {
            return await DownloadModelAsync(modelInfo.ModelId, device, token, false, ct);
        }
        catch (Exception ex)
        {
            throw new InvalidOperationException($"Failed to upgrade model '{aliasOrModelId}'.", ex);
        }
    }

    public async Task<ModelInfo> LoadModelAsync(string aliasOrModelId, DeviceType? device = null, TimeSpan? timeout = null, CancellationToken ct = default)
    {
        var modelInfo = await GetModelInfoAsync(aliasOrModelId, device, ct)
            ?? throw new InvalidOperationException($"Model {aliasOrModelId} not found in catalog.");
        var localModelInfo = await ListCachedModelsAsync(ct);
        if (!localModelInfo.Any(MatchAliasOrId(aliasOrModelId)))
        {
            throw new InvalidOperationException($"Model {aliasOrModelId} not found in local models. Please download it first.");
        }

        var queryParams = new Dictionary<string, string>
        {
            { "timeout", (timeout ?? TimeSpan.FromMinutes(10)).TotalSeconds.ToString(CultureInfo.InvariantCulture) }
        };

        // Prefer EpOverride if present (Python behavior)
        if (!string.IsNullOrEmpty(modelInfo.EpOverride))
        {
            queryParams["ep"] = modelInfo.EpOverride!;
        }

        var uriBuilder = new UriBuilder(ServiceUri)
        {
            Path = $"/openai/load/{modelInfo.ModelId}",
            Query = string.Join("&", queryParams.Select(kvp => $"{Uri.EscapeDataString(kvp.Key)}={Uri.EscapeDataString(kvp.Value)}"))
        };

        var response = await _serviceClient!.GetAsync(uriBuilder.Uri, ct);
        response.EnsureSuccessStatusCode();

        return modelInfo;
    }

    public async IAsyncEnumerable<ModelDownloadProgress> DownloadModelWithProgressAsync(
        string aliasOrModelId,
        DeviceType? device = null,
        string? token = null,
        bool? force = false,
        [System.Runtime.CompilerServices.EnumeratorCancellation] CancellationToken ct = default)
    {
        if (_serviceClient is null)
        {
            yield return ModelDownloadProgress.Error("Service not started");
            yield break;
        }

        var modelInfo = await GetModelInfoAsync(aliasOrModelId, device, ct).ConfigureAwait(false);
        if (modelInfo is null)
        {
            yield return ModelDownloadProgress.Error($"Model '{aliasOrModelId}' was not found in the catalogue");
            yield break;
        }

        var localModels = await ListCachedModelsAsync(ct);
        if (localModels.Any(MatchAliasOrId(aliasOrModelId)) && !force.GetValueOrDefault(false))
        {
            yield return ModelDownloadProgress.Completed(modelInfo);
            yield break;
        }

        var payload = new DownloadRequest
        {
            Model = new DownloadRequest.ModelInfo
            {
                Name = modelInfo.ModelId,
                Uri = modelInfo.Uri,
                Publisher = modelInfo.Publisher,
                ProviderType = modelInfo.ProviderType + "Local",
                PromptTemplate = modelInfo.PromptTemplate
            },
            Token = token ?? "",
            IgnorePipeReport = true
        };

        var uriBuilder = new UriBuilder(
            scheme: ServiceUri.Scheme,
            host: ServiceUri.Host,
            port: ServiceUri.Port,
            pathValue: "/openai/download");
        using var request = new HttpRequestMessage(HttpMethod.Post, uriBuilder.Uri);
        request.Content = new StringContent(
            JsonSerializer.Serialize(payload),
            Encoding.UTF8,
            MediaTypeNames.Application.Json);

        using var response = await _serviceClient.SendAsync(request, HttpCompletionOption.ResponseHeadersRead, ct);
        response.EnsureSuccessStatusCode();

        using var stream = await response.Content.ReadAsStreamAsync(ct);
        using var reader = new StreamReader(stream);

        string? line;
        var completed = false;
        StringBuilder jsonBuilder = new();
        var collectingJson = false;

        while (!completed && (line = await reader.ReadLineAsync(ct)) is not null)
        {
            // Check if this line contains download percentage
            if (line.StartsWith("Total", StringComparison.CurrentCultureIgnoreCase) && line.Contains("Downloading") && line.Contains('%'))
            {
                // Parse percentage from line like "Total 45.67% Downloading model.onnx.data"
                var percentStr = line.Split('%')[0].Split(' ').Last();
                if (double.TryParse(percentStr, out var percentage))
                {
                    yield return ModelDownloadProgress.Progress(percentage);
                }
            }
            else if (line.Contains("[DONE]") || line.Contains("All Completed"))
            {
                // Start collecting JSON after we see the completion marker
                collectingJson = true;
            }
            else if (collectingJson && line.Trim().StartsWith("{", StringComparison.CurrentCultureIgnoreCase))
            {
                // Start of JSON object
                jsonBuilder.AppendLine(line);
            }
            else if (collectingJson && jsonBuilder.Length > 0)
            {
                // Continue collecting JSON
                jsonBuilder.AppendLine(line);

                // Check if we have a complete JSON object by looking for ending brace
                if (line.Trim() == "}")
                {
                    completed = true;
                }
            }
        }
        if (jsonBuilder.Length > 0)
        {
            var jsonPart = jsonBuilder.ToString();
            ModelDownloadProgress result;

            try
            {
                using var jsonDoc = JsonDocument.Parse(jsonPart);
                var success = jsonDoc.RootElement.GetProperty("success").GetBoolean();
                var errorMessage = jsonDoc.RootElement.GetProperty("errorMessage").GetString();

                result = success
                    ? ModelDownloadProgress.Completed(modelInfo)
                    : ModelDownloadProgress.Error(errorMessage ?? "Unknown error");
            }
            catch (JsonException ex)
            {
                result = ModelDownloadProgress.Error($"Failed to parse JSON response: {ex.Message}");
            }

            yield return result;
        }
        else
        {
            yield return ModelDownloadProgress.Error("No completion response received");
        }
    }

    public async Task<List<ModelInfo>> ListLoadedModelsAsync(CancellationToken ct = default)
    {
        var response = await _serviceClient!.GetAsync(new Uri(ServiceUri, "/openai/loadedmodels"), ct);
        response.EnsureSuccessStatusCode();
        var names = await response.Content.ReadFromJsonAsync<string[]>(ct)
            ?? throw new InvalidOperationException("Failed to read loaded models.");
        return await FetchModelInfosAsync(names, CancellationToken.None);
    }

    public async Task UnloadModelAsync(string aliasOrModelId, DeviceType? device = null, bool force = false, CancellationToken ct = default)
    {
        var modelInfo = await GetModelInfoAsync(aliasOrModelId, device, ct)
            ?? throw new InvalidOperationException($"Model {aliasOrModelId} not found in catalog.");
        var response = await _serviceClient!.GetAsync($"/openai/unload/{modelInfo.ModelId}?force={force.ToString().ToLowerInvariant()}", ct);

        response.EnsureSuccessStatusCode();
    }

    private async Task<List<ModelInfo>> FetchModelInfosAsync(IEnumerable<string> aliasesOrModelIds, CancellationToken ct = default)
    {
        var modelInfos = new List<ModelInfo>();
        foreach (var idOrAlias in aliasesOrModelIds)
        {
            var model = await GetModelInfoAsync(idOrAlias, null, ct);
            if (model != null)
            {
                modelInfos.Add(model);
            }
        }
        return modelInfos;
    }

    public async Task<ModelInfo?> GetLatestModelInfoAsync(string aliasOrModelId, DeviceType? device = null, CancellationToken ct = default)
    {
        if (string.IsNullOrEmpty(aliasOrModelId))
        {
            return null;
        }

        var withoutVersion = aliasOrModelId.Split(':')[0];
        return await GetModelInfoAsync(withoutVersion, device, ct);
    }

    /// <summary>
    /// Extracts the numeric version from a model ID string (e.g. "model-x:3" → 3).
    /// </summary>
    /// <param name="modelId">The model ID string.</param>
    /// <returns>The numeric version, or -1 if not found.</returns>
    public static int GetVersion(string modelId)
    {
        if (string.IsNullOrEmpty(modelId))
        {
            return -1;
        }

        var parts = modelId.Split(':');
        if (parts.Length == 0)
        {
            return -1;
        }

        var versionPart = parts[^1]; // last element
        if (int.TryParse(versionPart, out var version))
        {
            return version;
        }

        return -1;
    }

    private static async Task<Uri?> EnsureServiceRunning(CancellationToken ct = default)
    {
        var startInfo = new ProcessStartInfo
        {
            FileName = @"foundry",
            Arguments = "service start",
            RedirectStandardOutput = true,
            RedirectStandardError = true,
            UseShellExecute = false,
            CreateNoWindow = true
        };

        // This is a workaround for the issue where the
        // environment variable DOTNET_ENVIRONMENT is set to "Development" by default.
        startInfo.Environment["DOTNET_ENVIRONMENT"] = null;

        using var process = new Process
        {
            StartInfo = startInfo
        };

        process.Start();

        await process.WaitForExitAsync(ct);

        return await StatusEndpoint(ct);
    }

    private static async Task<Uri?> StatusEndpoint(CancellationToken ct = default)
    {
        var statusResult = await InvokeFoundry("service status", ct);
        var status = TestIsRunning().Match(statusResult);
        if (status.Success)
        {
            var uri = new Uri(status.Groups[1].Value);
            var builder = new UriBuilder() { Scheme = uri.Scheme, Host = uri.Host, Port = uri.Port };
            return builder.Uri;
        }
        return status.Success ? new Uri(status.Groups[1].Value) : null;
    }

    private static async Task<string> InvokeFoundry(string args, CancellationToken ct = default)
    {
        var startInfo = new ProcessStartInfo
        {
            FileName = @"foundry",
            Arguments = args,
            RedirectStandardOutput = true,
            RedirectStandardError = true,
            UseShellExecute = false,
            CreateNoWindow = true,
        };

        // This is a workaround for the issue where the
        // environment variable DOTNET_ENVIRONMENT is set to "Development" by default.
        startInfo.Environment["DOTNET_ENVIRONMENT"] = null;

        using Process process = Process.Start(startInfo)
            ?? throw new InvalidOperationException("Failed to start the foundry process");

        var output = new StringBuilder();

        process.OutputDataReceived += (sender, e) =>
        {
            if (e.Data is not null)
            {
                output.AppendLine(e.Data);
            }
        };
        process.BeginOutputReadLine();
        process.BeginErrorReadLine();

        await process.WaitForExitAsync(ct);

        return output.ToString();
    }

    private static Func<ModelInfo, bool> MatchAliasOrId(string aliasOrModelId)
        => modelInfo => modelInfo.ModelId.Equals(aliasOrModelId, StringComparison.OrdinalIgnoreCase) || modelInfo.Alias.Equals(aliasOrModelId, StringComparison.OrdinalIgnoreCase);

    [GeneratedRegex("is running on (http://.*)\\s+")]
    private static partial Regex TestIsRunning();
}<|MERGE_RESOLUTION|>--- conflicted
+++ resolved
@@ -51,7 +51,6 @@
     // Sees if the service is already running
     public bool IsServiceRunning => _serviceUri != null;
 
-<<<<<<< HEAD
     public FoundryLocalManager()
     {
         var preferredOrder = new List<ExecutionProvider>
@@ -73,33 +72,15 @@
             .ToDictionary(x => x.provider, x => x.index);
     }
 
-    public async Task<ModelInfo> StartModelAsync(string aliasOrModelId, CancellationToken ct = default)
+    public async Task<ModelInfo> StartModelAsync(string aliasOrModelId, DeviceType? device = null, CancellationToken ct = default)
     {
         await StartServiceAsync(ct);
-        var modelInfo = await GetModelInfoAsync(aliasOrModelId, ct)
+        var modelInfo = await GetModelInfoAsync(aliasOrModelId, device, ct)
                 ?? throw new InvalidOperationException($"Model {aliasOrModelId} not found in catalog.");
-        await DownloadModelAsync(modelInfo.ModelId, ct: ct);
-        await LoadModelAsync(aliasOrModelId, ct: ct);
+        await manager.DownloadModelAsync(modelInfo.ModelId,  device: device, token: null, force: false,ct: ct);
+        await manager.LoadModelAsync(aliasOrModelId, device: device, ct: ct);
         return modelInfo;
-=======
-    public static async Task<FoundryLocalManager> StartModelAsync(string aliasOrModelId, DeviceType? device = null, CancellationToken ct = default)
-    {
-        var manager = new FoundryLocalManager();
-        try
-        {
-            await manager.StartServiceAsync(ct);
-            var modelInfo = await manager.GetModelInfoAsync(aliasOrModelId, device, ct)
-                ?? throw new InvalidOperationException($"Model {aliasOrModelId} not found in catalog.");
-            await manager.DownloadModelAsync(modelInfo.ModelId,  device: device, token: null, force: false,ct: ct);
-            await manager.LoadModelAsync(aliasOrModelId, device: device, ct: ct);
-            return manager;
-        }
-        catch
-        {
-            manager.Dispose();
-            throw;
-        }
->>>>>>> 992c4ee7
+
     }
 
     public async Task StartServiceAsync(CancellationToken ct = default)
